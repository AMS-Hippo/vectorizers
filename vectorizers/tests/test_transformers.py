--- conflicted
+++ resolved
@@ -253,9 +253,7 @@
     with pytest.raises(ValueError):
         result = cfc.fit_transform(test_matrix)
 
-
 @pytest.mark.parametrize("pad_width", [0, 1])
-<<<<<<< HEAD
 @pytest.mark.parametrize(
     "kernel",
     [
@@ -270,18 +268,6 @@
     swt = SlidingWindowTransformer(
         window_width=5, pad_width=pad_width, kernels=[kernel]
     )
-=======
-@pytest.mark.parametrize("kernel", [
-    "average",
-    ("differences", 0, 1, 1),
-    ("position_velocity", 2, 1, 1),
-    ("weight", np.array([0.1, 0.75, 1.5, 1.0, 0.25])),
-    np.random.random((5, 5)),
-])
-@pytest.mark.parametrize("sample", [None, (0, 1), np.arange(5), [4,1,3,2,0]])
-def test_sliding_window_transformer_basic(pad_width, kernel, sample):
-    swt = SlidingWindowTransformer(window_width=5, pad_width=pad_width, kernels=[kernel], window_sample=sample)
->>>>>>> 3fd23dcb
     result = swt.fit_transform(test_time_series)
     transform = swt.transform(test_time_series)
     for i, point_cloud in enumerate(result):
@@ -290,7 +276,6 @@
 
 
 @pytest.mark.parametrize("pad_width", [0, 1])
-<<<<<<< HEAD
 @pytest.mark.parametrize(
     "kernel",
     [
@@ -312,28 +297,8 @@
             window_width=5,
             pad_width=pad_width,
             kernels=[kernel],
-        )
-    )
-=======
-@pytest.mark.parametrize("kernel", [
-    "average",
-    ("differences", 0, 1, 1),
-    ("position_velocity", 2, 1, 1),
-    ("weight", np.array([0.1, 0.75, 1.5, 1.0, 0.25])),
-    np.random.random((5, 5)),
-])
-@pytest.mark.parametrize("sample", [None, np.arange(5), [4,1,3,2,0]])
-def test_sliding_window_generator_matches_transformer(pad_width, kernel, sample):
-    swt = SlidingWindowTransformer(window_width=5, pad_width=pad_width, kernels=[kernel], window_sample=sample)
-    transformer_result = swt.fit_transform(test_time_series)
-    generator_result = list(sliding_window_generator(
-        test_time_series,
-        window_width=5,
-        pad_width=pad_width,
-        kernels=[kernel],
-        window_sample=sample,
-    ))
->>>>>>> 3fd23dcb
+        window_sample=sample,)
+    )
     for i, point_cloud in enumerate(transformer_result):
         for j, point in enumerate(point_cloud):
             assert np.allclose(point, generator_result[i][j])
