from .ngram_vectorizer import (
    ngrams_of,
)
from .preprocessing import (
    prune_token_dictionary,
    preprocess_token_sequences,
    construct_token_dictionary_and_frequency,
    construct_document_frequency,
)
from sklearn.utils.validation import check_is_fitted
from sklearn.base import BaseEstimator, TransformerMixin
from sklearn.preprocessing import normalize
from sklearn.utils.extmath import randomized_svd, svd_flip
from collections.abc import Iterable
from scipy.sparse.linalg import svds

import vectorizers.distances as distances

from .utils import (
    validate_homogeneous_token_types,
    flatten,
    str_to_bytes,
    pair_to_tuple,
    make_tuple_converter,
    dirichlet_process_normalize,
)

from .coo_utils import (
    coo_append,
    coo_sum_duplicates,
    CooArray,
    merge_all_sum_duplicates,
    set_array_size,
)

import numpy as np
import numba
import scipy.sparse
from ._window_kernels import (
    _KERNEL_FUNCTIONS,
    _WINDOW_FUNCTIONS,
    window_at_index,
    update_kernel,
    document_contexts,
)

MOCK_DICT = numba.typed.Dict()
MOCK_DICT[(-1, -1)] = -1


@numba.njit(nogil=True)
def build_multi_skip_ngrams(
    token_sequences,
    window_size_array,
    window_reversals,
    kernel_array,
    kernel_args,
    mix_weights,
    normalize_windows,
    n_unique_tokens,
    array_lengths,
    ngram_dictionary=MOCK_DICT,
    ngram_size=1,
    array_to_tuple=pair_to_tuple,
):
    """Generate a matrix of (weighted) counts of co-occurrences of tokens within
    windows in a set of sequences of tokens. Each sequence in the collection of
    sequences provides an effective boundary over which skip-grams may not pass
    (such as sentence boundaries in an NLP context). This is done for a collection
    of different window and kernel types simultaneously.

    Parameters
    ----------
    token_sequences: Iterable of Iterables
        The collection of token sequences to generate skip-gram data for.

    n_unique_tokens: int
        The number of unique tokens in the token_dictionary.

    window_size_array: numpy.ndarray(float, size = (n_windows, n_unique_tokens))
        A collection of window sizes per vocabulary index per window function

    window_reversals: numpy.array(bool, size = (n_windows,))
        Array indicating whether the window is after or not.

    kernel_array: numpy.ndarray(float, size = (n_windows, max_window_radius))
        A collection of kernel values per window index per window funciton

    kernel_args: tuple of tuples
        Arguments to pass through to the kernel functions per function

    mix_weights: numpy.array(bool, size = (n_windows,))
        The scalars values used to combine the values of the kernel functions

    normalize_windows: bool
        Indicates whether or nor to L_1 normalize the kernel values per window occurrence

    array_lengths: numpy.array(int, size = (n_windows,))
        The lengths of the arrays per window used to the store the coo matrix triples.

    ngram_dictionary: dict (optional)
        The dictionary from tuples of token indices to an n_gram index

    ngram_size: int (optional, default = 1)
        The size of ngrams to encode token cooccurences of.

    array_to_tuple: numba.jitted callable (optional)
        Function that casts arrays of fixed length to tuples

    Returns
    -------
    cooccurrence_matrix: CooArray
        Weight counts of values (kernel weighted counts) that token_head[i] cooccurred with token_tail[i]
    """

    n_windows = window_size_array.shape[0]
    array_mul = n_windows * n_unique_tokens + 1
    kernel_masks = [ker[0] for ker in kernel_args]
    kernel_normalize = [ker[1] for ker in kernel_args]
    window_reversal_const = np.zeros(len(window_reversals)).astype(np.int32)
    window_reversal_const[window_reversals] = 1
    coo_data = [
        CooArray(
            np.zeros(array_lengths[i], dtype=np.int32),
            np.zeros(array_lengths[i], dtype=np.int32),
            np.zeros(array_lengths[i], dtype=np.float32),
            np.zeros(array_lengths[i], dtype=np.int64),
            np.zeros(1, dtype=np.int64),
            np.zeros(2 * np.int64(np.ceil(np.log2(array_lengths[i]))), dtype=np.int64),
            np.zeros(1, dtype=np.int64),
        )
        for i in range(n_windows)
    ]
    for d_i, seq in enumerate(token_sequences):
        for w_i in range(ngram_size - 1, len(seq)):

            ngram = array_to_tuple(seq[w_i - ngram_size + 1 : w_i + 1])

            if ngram in ngram_dictionary:
                target_gram_ind = ngram_dictionary[ngram]
                windows = [
                    window_at_index(
                        seq,
                        window_size_array[i, target_gram_ind],
                        w_i - window_reversal_const[i] * (ngram_size - 1),
                        reverse=window_reversals[i],
                    )
                    for i in range(n_windows)
                ]

                kernels = [
                    mix_weights[i]
                    * update_kernel(
                        windows[i],
                        kernel_array[i],
                        kernel_masks[i],
                        kernel_normalize[i],
                    )
                    for i in range(n_windows)
                ]

                total = 0
                if normalize_windows:
                    sums = np.array([np.sum(ker) for ker in kernels])
                    total = np.sum(sums)
                if total <= 0:
                    total = 1

                for i, window in enumerate(windows):
                    this_ker = kernels[i]
                    for j, context in enumerate(window):
                        val = np.float32(this_ker[j] / total)
                        if val > 0:
                            row = target_gram_ind
                            col = context + i * n_unique_tokens
                            key = col + array_mul * row
                            coo_data[i] = coo_append(coo_data[i], (row, col, val, key))

    return coo_data


# @numba.njit(nogil=True)
def build_multi_skip_grams(
    token_sequences,
    window_size_array,
    window_reversals,
    kernel_array,
    kernel_args,
    mix_weights,
    normalize_windows,
    n_unique_tokens,
    array_lengths,
):
    """Generate a matrix of (weighted) counts of co-occurrences of tokens within
    windows in a set of sequences of tokens. Each sequence in the collection of
    sequences provides an effective boundary over which skip-grams may not pass
    (such as sentence boundaries in an NLP context). This is done for a collection
    of different window and kernel types simultaneously.

    Parameters
    ----------
    token_sequences: Iterable of Iterables
        The collection of token sequences to generate skip-gram data for.

    n_unique_tokens: int
        The number of unique tokens in the token_dictionary.

    window_size_array: numpy.ndarray(float, size = (n_windows, n_unique_tokens))
        A collection of window sizes per vocabulary index per window function

    window_reversals: numpy.array(bool, size = (n_windows,))
        Array indicating whether the window is after or not.

    kernel_array: numpy.ndarray(float, size = (n_windows, max_window_radius))
        A collection of kernel values per window index per window funciton

    kernel_args: tuple of tuples
        Arguments to pass through to the kernel functions per function

    mix_weights: numpy.array(bool, size = (n_windows,))
        The scalars values used to combine the values of the kernel functions

    normalize_windows: bool
        Indicates whether or nor to L_1 normalize the kernel values per window occurrence

    array_lengths: numpy.array(int, size = (n_windows,))
        The lengths of the arrays per window used to the store the coo matrix triples.


    Returns
    -------
    cooccurrence_matrix: CooArray
        Weight counts of values (kernel weighted counts) that token_head[i] cooccurred with token_tail[i]
    """

    n_windows = window_size_array.shape[0]
    array_mul = n_windows * n_unique_tokens + 1
    kernel_masks = [ker[0] for ker in kernel_args]
    kernel_normalize = [ker[1] for ker in kernel_args]

    coo_data = [
        CooArray(
            np.zeros(array_lengths[i], dtype=np.int32),
            np.zeros(array_lengths[i], dtype=np.int32),
            np.zeros(array_lengths[i], dtype=np.float32),
            np.zeros(array_lengths[i], dtype=np.int64),
            np.zeros(1, dtype=np.int64),
            np.zeros(2 * np.int64(np.ceil(np.log2(array_lengths[i]))), dtype=np.int64),
            np.zeros(1, dtype=np.int64),
        )
        for i in range(n_windows)
    ]

    for d_i, seq in enumerate(token_sequences):
        for w_i, target_word in enumerate(seq):
            #Sequence of tokens
            windows = [
                window_at_index(
                    seq,
                    window_size_array[i, target_word],
                    w_i,
                    reverse=window_reversals[i],
                )
                for i in range(n_windows)
            ]

            kernels = [
                mix_weights[i]
                * update_kernel(
                    windows[i], kernel_array[i], kernel_masks[i], kernel_normalize[i]
                )
                for i in range(n_windows)
            ]


            total = 0
            if normalize_windows:
                sums = np.array([np.sum(ker) for ker in kernels])
                total = np.sum(sums)
            if total <= 0:
                total = 1

            for i, window in enumerate(windows):
                this_ker = kernels[i]
                for j, context in enumerate(window):
                    val = np.float32(this_ker[j] / total)
                    if val > 0:
                        row = target_word
                        col = context + i * n_unique_tokens
                        key = col + array_mul * row
                        coo_data[i] = coo_append(coo_data[i], (row, col, val, key))

    return coo_data

def build_multi_sequence_grams(
    token_sequences,
    window_size_array,
    window_reversals,
    kernel_array,
    kernel_args,
    mix_weights,
    normalize_windows,
    n_unique_tokens,
    array_lengths,
):
    """Generate a matrix of (weighted) counts of co-occurrences of tokens within
    windows in a set of sequences of tokens. Each sequence in the collection of
    sequences provides an effective boundary over which skip-grams may not pass
    (such as sentence boundaries in an NLP context). This is done for a collection
    of different window and kernel types simultaneously.

    Parameters
    ----------
    token_sequences: Iterable of Iterables
        The collection of token sequences to generate skip-gram data for.

    n_unique_tokens: int
        The number of unique tokens in the token_dictionary.

    window_size_array: numpy.ndarray(float, size = (n_windows, n_unique_tokens))
        A collection of window sizes per vocabulary index per window function

    window_reversals: numpy.array(bool, size = (n_windows,))
        Array indicating whether the window is after or not.

    kernel_array: numpy.ndarray(float, size = (n_windows, max_window_radius))
        A collection of kernel values per window index per window funciton

    kernel_args: tuple of tuples
        Arguments to pass through to the kernel functions per function

    mix_weights: numpy.array(bool, size = (n_windows,))
        The scalars values used to combine the values of the kernel functions

    normalize_windows: bool
        Indicates whether or nor to L_1 normalize the kernel values per window occurrence

    array_lengths: numpy.array(int, size = (n_windows,))
        The lengths of the arrays per window used to the store the coo matrix triples.

    document_context: bool
        Indicates whether we have a sequence of tokens or a sequence of documents.

    Returns
    -------
    cooccurrence_matrix: CooArray
        Weight counts of values (kernel weighted counts) that token_head[i] cooccurred with token_tail[i]
    """

    n_windows = window_size_array.shape[0]
    array_mul = n_windows * n_unique_tokens + 1
    kernel_masks = [ker[0] for ker in kernel_args]
    kernel_normalize = [ker[1] for ker in kernel_args]

    coo_data = [
        CooArray(
            np.zeros(array_lengths[i], dtype=np.int32),
            np.zeros(array_lengths[i], dtype=np.int32),
            np.zeros(array_lengths[i], dtype=np.float32),
            np.zeros(array_lengths[i], dtype=np.int64),
            np.zeros(1, dtype=np.int64),
            np.zeros(2 * np.int64(np.ceil(np.log2(array_lengths[i]))), dtype=np.int64),
            np.zeros(1, dtype=np.int64),
        )
        for i in range(n_windows)
    ]

    for d_i, seq in enumerate(token_sequences):
        print("new document")
        for w_i, target_word in enumerate(seq):
            #Sequence of tokens
            # Document context: we have a sequence of documents (bags of tokens)
            windows = []
            kernels = []
            print("new target word")
            for i in range(n_windows):
                # This is the windows at.
                if window_reversals[i] == False:
                    # forwards
                    doc_window = token_sequences[
                                 d_i: min([len(token_sequences), d_i + window_size_array[i, 0] + 1])]
                elif window_reversals[i] == True:
                    # backwards
                    #Colin suggests this should be window_size_array[i, w_i] instead of window_size_array[i, 0]
                    doc_window = np.flip(token_sequences[max([0, d_i - window_size_array[i, 0]]): d_i + 1],0)

                this_window, this_kernel = document_contexts(
                    doc_window=doc_window,
                    target_index=w_i,
                    kernel_array=kernel_array[i],
                    kernel_masks=kernel_masks[i],
                    kernel_normalize=kernel_normalize[i],
                )
                windows.append(this_window)
                kernels.append(this_kernel)

            print(f'windows {windows}')
            print(f'kernels {kernels}')
            total = 0
            if normalize_windows:
                sums = np.array([np.sum(ker) for ker in kernels])
                total = np.sum(sums)
            if total <= 0:
                total = 1

            for i, window in enumerate(windows):
                this_ker = kernels[i]
                for j, context in enumerate(window):
                    val = np.float32(this_ker[j] / total)
                    if val > 0:
                        row = target_word
                        col = context + i * n_unique_tokens
                        key = col + array_mul * row
                        coo_append(coo_data[i], (row, col, val, key))

    return coo_data


# @numba.njit(nogil=True)
def sequence_multi_skip_grams(
    token_sequences,
    window_size_array,
    window_reversals,
    kernel_array,
    kernel_args,
    mix_weights,
    normalize_windows,
    n_unique_tokens,
    array_lengths,
    ngram_dictionary=MOCK_DICT,
    ngram_size=1,
    array_to_tuple=pair_to_tuple,
    document_context=False,
):
    """Generate a sequence of (weighted) counts of co-occurrences of tokens within
    windows in a set of sequences of tokens. Each sequence in the collection of
    sequences provides an effective boundary over which skip-grams may not pass
    (such as sentence boundaries in an NLP context). This is done for a collection
    of different window and kernel types simultaneously.

    Parameters
    ----------
    token_sequences: Iterable of Iterables
        The collection of token sequences to generate skip-gram data for.

    n_unique_tokens: int
        The number of unique tokens in the token_dictionary.

    window_size_array: numpy.ndarray(float, size = (n_windows, n_unique_tokens))
        A collection of window sizes per vocabulary index per window function

    window_reversals: numpy.array(bool, size = (n_windows,))
        Array indicating whether the window is after or not.

    kernel_array: numpy.ndarray(float, size = (n_windows, max(window_size_array)))
        A collection of kernel values per window index per window funciton

    kernel_args: tuple of tuples
        Arguments to pass through to the kernel functions per function

    mix_weights: numpy.array(bool, size = (n_windows,))
        The scalars values used to combine the values of the kernel functions

    normalize_windows: bool
        Indicates whether or nor to L_1 normalize the kernel values per window occurrence

    array_lengths: numpy.array(int, size = (n_windows,))
        The lengths of the arrays per window used to the store the coo matrix triples.

    ngram_dictionary: dict (optional)
        The dictionary from tuples of token indices to an n_gram index

    ngram_size: int (optional, default = 1)
        The size of ngrams to encode token cooccurences of.

    array_to_tuple: numba.jitted callable (optional)
        Function that casts arrays of fixed length to tuples

    document_context: bool (optional, default = False)
        indicates whether we are an iterable of iterables (False) or an iterable of iterables of iterables (True)

    Returns
    -------
    token_head, token_tail, values: numpy.array, numpy.array, numpy.array:
        Weight counts of values (kernel weighted counts) that token_head[i] cooccurred with token_tail[i]
    """
    if ngram_size > 1:
        if(document_context==True):
            raise ValueError(
                f"Document contexts are not supported for ngrams at this time.  Please set document_context=False."
            )
        coo_list = build_multi_skip_ngrams(
            token_sequences=token_sequences,
            window_size_array=window_size_array,
            window_reversals=window_reversals,
            kernel_array=kernel_array,
            kernel_args=kernel_args,
            mix_weights=mix_weights,
            normalize_windows=normalize_windows,
            n_unique_tokens=n_unique_tokens,
            array_lengths=array_lengths,
            ngram_dictionary=ngram_dictionary,
            ngram_size=ngram_size,
            array_to_tuple=array_to_tuple,
        )
    else:
        if document_context:
            coo_list = build_multi_sequence_grams(
                token_sequences=token_sequences,
                window_size_array=window_size_array,
                window_reversals=window_reversals,
                kernel_array=kernel_array,
                kernel_args=kernel_args,
                mix_weights=mix_weights,
                normalize_windows=normalize_windows,
                n_unique_tokens=n_unique_tokens,
                array_lengths=array_lengths,
            )
        else:
            coo_list = build_multi_skip_grams(
                token_sequences=token_sequences,
                window_size_array=window_size_array,
                window_reversals=window_reversals,
                kernel_array=kernel_array,
                kernel_args=kernel_args,
                mix_weights=mix_weights,
                normalize_windows=normalize_windows,
                n_unique_tokens=n_unique_tokens,
                array_lengths=array_lengths,
            )

    for coo in coo_list:
        coo_sum_duplicates(coo, kind="quicksort")
        merge_all_sum_duplicates(coo)

    return (
        [coo.row[: coo.ind[0]] for coo in coo_list],
        [coo.col[: coo.ind[0]] for coo in coo_list],
        [coo.val[: coo.ind[0]] for coo in coo_list],
    )


def multi_token_cooccurrence_matrix(
    token_sequences,
    n_unique_tokens,
    window_size_array,
    window_reversals,
    kernel_array,
    kernel_args,
    mix_weights,
    normalize_windows,
    array_lengths,
    n_iter,
    epsilon,
    normalizer,
    ngram_dictionary=MOCK_DICT,
    ngram_size=1,
    chunk_size=1 << 20,
    document_context=False,
):
    """Generate a matrix of (weighted) counts of co-occurrences of tokens within
    windows in a set of sequences of tokens. Each sequence in the collection of
    sequences provides an effective boundary over which skip-grams may not pass
    (such as sentence boundaries in an NLP context). This is done for a collection
    of different window and kernel types simultaneously.

    Parameters
    ----------
    token_sequences: Iterable of Iterables
        The collection of token sequences to generate skip-gram data for.

    n_unique_tokens: int
        The number of unique tokens in the token_dictionary.

    window_size_array: numpy.ndarray(float, size = (n_windows, n_unique_tokens))
        A collection of window sizes per vocabulary index per window function

    window_reversals: numpy.array(bool, size = (n_windows,))
        Array indicating whether the window is after or not.

    kernel_array: numpy.ndarray(float, size = (n_windows, max(window_size_array)))
        A collection of kernel values per window index per window funciton

    kernel_args: tuple of tuples
        Arguments to pass through to the kernel functions per function

    mix_weights: numpy.array(bool, size = (n_windows,))
        The scalars values used to combine the values of the kernel functions

    normalize_windows: bool
        Indicates whether or nor to L_1 normalize the kernel values per window occurrence

    array_lengths: numpy.array(int, size = (n_windows,))
        The lengths of the arrays per window used to the store the coo matrix triples.

    n_iter: int
        The number of iterations of EM to perform

    epsilon: float
        Set to zero all coooccurrence matrix values less than epsilon

    normalizer: function
        The function to perform feature normalization

    ngram_dictionary: dict (optional)
        The dictionary from tuples of token indices to an n_gram index

    ngram_size: int (optional, default = 1)
        The size of ngrams to encode token cooccurences of.

    chunk_size: int (optional, default=1048576)
        When processing token sequences, break the list of sequences into
        chunks of this size to stream the data through, rather than storing all
        the results at once. This saves on peak memory usage.

    document_context: bool (optional, default=False)
        Indicates whether your contexts are a sequence of bags of tokens with the context co-occurrence
        spanning the bags.

    Returns
    -------
    cooccurrence_matrix: scipy.sparse.csr_matrix
        A matrix of shape (n_unique_tokens, n_windows*n_unique_tokens) where the i,j entry gives
        the (weighted) count of the number of times token i cooccurs within a
        window with token (j mod n_unique_tokens) for window/kernel function (j // n_unique_tokens).
    """
    if n_unique_tokens == 0:
        raise ValueError("Token dictionary is empty; try using less extreme contraints")

    if n_unique_tokens == 0:
        raise ValueError("Token dictionary is empty; try using less extreme contraints")

    if len(ngram_dictionary) == 1 or ngram_size == 1:
        n_rows = n_unique_tokens
        array_to_tuple = pair_to_tuple  # Mock function for this case; unused
    else:
        n_rows = len(ngram_dictionary)
        array_to_tuple = make_tuple_converter(ngram_size)

    cooccurrence_matrix = scipy.sparse.coo_matrix(
        (n_rows, window_size_array.shape[0] * n_unique_tokens),
        dtype=np.float32,
    )
    n_chunks = (len(token_sequences) // chunk_size) + 1

    for chunk_index in range(n_chunks):
        chunk_start = chunk_index * chunk_size
        chunk_end = min(len(token_sequences), chunk_start + chunk_size)
        coo_rows, coo_cols, coo_vals = sequence_multi_skip_grams(
            token_sequences=token_sequences[chunk_start:chunk_end],
            n_unique_tokens=n_unique_tokens,
            window_size_array=window_size_array,
            window_reversals=window_reversals,
            kernel_array=kernel_array,
            kernel_args=kernel_args,
            mix_weights=mix_weights,
            normalize_windows=normalize_windows,
            array_lengths=array_lengths,
            ngram_dictionary=ngram_dictionary,
            ngram_size=ngram_size,
            array_to_tuple=array_to_tuple,
            document_context=document_context,
        )

        cooccurrence_matrix += scipy.sparse.coo_matrix(
            (
                np.hstack(coo_vals),
                (
                    np.hstack(coo_rows),
                    np.hstack(coo_cols),
                ),
            ),
            shape=(n_rows, n_unique_tokens * window_size_array.shape[0]),
            dtype=np.float32,
        )

    cooccurrence_matrix.sum_duplicates()
    cooccurrence_matrix = cooccurrence_matrix.tocsr()

    if n_iter > 0 or epsilon > 0:
        cooccurrence_matrix = normalizer(cooccurrence_matrix, axis=0, norm="l1").tocsr()
        cooccurrence_matrix.data[cooccurrence_matrix.data < epsilon] = 0
        cooccurrence_matrix.eliminate_zeros()

    # Do the EM
    n_chunks = (len(token_sequences) // chunk_size) + 1

    for iter in range(n_iter):
        new_data = np.zeros_like(cooccurrence_matrix.data)
        for chunk_index in range(n_chunks):
            chunk_start = chunk_index * chunk_size
            chunk_end = min(len(token_sequences), chunk_start + chunk_size)
            new_data += em_cooccurrence_iteration(
                token_sequences=token_sequences[chunk_start:chunk_end],
                n_unique_tokens=n_unique_tokens,
                window_size_array=window_size_array,
                window_reversals=window_reversals,
                kernel_array=kernel_array,
                kernel_args=kernel_args,
                mix_weights=mix_weights,
                prior_data=cooccurrence_matrix.data,
                prior_indices=cooccurrence_matrix.indices,
                prior_indptr=cooccurrence_matrix.indptr,
                ngram_dictionary=ngram_dictionary,
                ngram_size=ngram_size,
                array_to_tuple=array_to_tuple,
            )
        cooccurrence_matrix.data = new_data
        cooccurrence_matrix = normalizer(cooccurrence_matrix, axis=0, norm="l1").tocsr()
        cooccurrence_matrix.data[cooccurrence_matrix.data < epsilon] = 0
        cooccurrence_matrix.eliminate_zeros()

    return cooccurrence_matrix.tocsr()


@numba.njit(nogil=True, inline="always")
def em_update_matrix(
    posterior_data,
    prior_indices,
    prior_indptr,
    prior_data,
    n_unique_tokens,
    target_gram_ind,
    windows,
    kernels,
):
    """
    Updated the csr matrix from one round of EM on the given (hstack of) n cooccurrence matrices provided in csr format.

    Parameters
    ----------
    posterior_data: numpy.array
        The csr data of the hstacked cooccurrence matrix to be updated

    prior_indices:  numpy.array
        The csr indices of the hstacked cooccurrence matrix

    prior_indptr: numpy.array
        The csr indptr of the hstacked cooccurrence matrix

    prior_data: numpy.array
        The csr data of the hstacked cooccurrence matrix

    n_unique_tokens: int
        The number of unique tokens

    target_gram_ind: int
        The index of the target ngram to update

    windows: List of List of int
        The indices of the tokens in the windows

    kernels: List of List of floats
        The kernel values of the entries in the windows.

    Returns
    -------
    posterior_data: numpy.array
        The data of the updated csr matrix after an update of EM.
    """
    total_win_length = np.sum(np.array([len(w) for w in windows]))
    window_posterior = np.zeros(total_win_length)
    context_ind = np.zeros(total_win_length, dtype=np.int64)
    win_offset = np.append(
        np.zeros(1, dtype=np.int64),
        np.cumsum(np.array([len(w) for w in windows])),
    )[:-1]

    col_ind = prior_indices[
        prior_indptr[target_gram_ind] : prior_indptr[target_gram_ind + 1]
    ]

    for w, window in enumerate(windows):
        for i, context in enumerate(window):
            if kernels[w][i] > 0:
                context_ind[i + win_offset[w]] = np.searchsorted(
                    col_ind, context + w * n_unique_tokens
                )
                # assert(col_ind[context_ind[i + win_offset[w]]] == context+w * n_unique_tokens)
                if (
                    col_ind[context_ind[i + win_offset[w]]]
                    == context + w * n_unique_tokens
                ):
                    window_posterior[i + win_offset[w]] = (
                        kernels[w][i]
                        * prior_data[
                            prior_indptr[target_gram_ind]
                            + context_ind[i + win_offset[w]]
                        ]
                    )
                else:
                    window_posterior[i + win_offset[w]] = 0

    temp = window_posterior.sum()
    if temp > 0:
        window_posterior /= temp

    # Partial M_step - Update the posteriors
    for w, window in enumerate(windows):
        for i, context in enumerate(window):
            val = window_posterior[i + win_offset[w]]
            if val > 0:
                posterior_data[
                    prior_indptr[target_gram_ind] + context_ind[i + win_offset[w]]
                ] += val

    return posterior_data


@numba.njit(nogil=True)
def em_cooccurrence_iteration(
    token_sequences,
    window_size_array,
    window_reversals,
    kernel_array,
    kernel_args,
    mix_weights,
    n_unique_tokens,
    prior_indices,
    prior_indptr,
    prior_data,
    ngram_dictionary=MOCK_DICT,
    ngram_size=1,
    array_to_tuple=pair_to_tuple,
):
    """
    Performs one round of EM on the given (hstack of) n cooccurrence matrices provided in csr format.

    Note: The algorithm assumes the matrix is an hstack of cooccurrence matrices with the same vocabulary,
    with kernel and window parameters given in the same order.

    Parameters
    ----------

    token_sequences: Iterable of Iterables
        The collection of token sequences to generate skip-gram data for.

    window_size_array : numpy.ndarray of shape(n, n_vocab)
        The collection of window sizes per token per directed cooccurrence

    window_reversals: numpy.array(bool)
        The collection of indicators whether or not the window is after the target token.

    kernel_array: numpy.array of shape(n, max(window_size_array))
        The n-tuple of evaluated kernel functions of maximal length

    kernel_args: tuple(tuples)
        The n-tuple of update_kernel args per kernel function

    mix_weights: tuple
        The n-tuple of mix weights to apply to the kernel functions

    n_unique_tokens: int
        The number of unique tokens

    prior_indices:  numpy.array
        The csr indices of the hstacked cooccurrence matrix

    prior_indptr: numpy.array
        The csr indptr of the hstacked cooccurrence matrix

    prior_data: numpy.array
        The csr data of the hstacked cooccurrence matrix

    ngram_dictionary: dict (optional)
        The dictionary from tuples of token indices to an n_gram index

    ngram_size: int (optional, default = 1)
        The size of ngrams to encode token cooccurences of.

    array_to_tuple: numba.jitted callable (optional)
        Function that casts arrays of fixed length to tuples

    Returns
    -------
    posterior_data: numpy.array
        The data of the updated csr matrix after one iteration of EM.

    """

    posterior_data = np.zeros_like(prior_data)
    n_windows = window_size_array.shape[0]
    kernel_masks = [ker[0] for ker in kernel_args]
    kernel_normalize = [ker[1] for ker in kernel_args]
    window_reversal_const = np.zeros(len(window_reversals)).astype(np.int32)
    window_reversal_const[window_reversals] = 1

    if ngram_size > 1:
        for d_i, seq in enumerate(token_sequences):
            for w_i in range(ngram_size - 1, len(seq)):
                ngram = array_to_tuple(seq[w_i - ngram_size + 1 : w_i + 1])
                if ngram in ngram_dictionary:
                    target_gram_ind = ngram_dictionary[ngram]
                    windows = [
                        window_at_index(
                            seq,
                            window_size_array[i, target_gram_ind],
                            w_i - window_reversal_const[i] * (ngram_size - 1),
                            reverse=window_reversals[i],
                        )
                        for i in range(n_windows)
                    ]

                    kernels = [
                        mix_weights[i]
                        * update_kernel(
                            windows[i],
                            kernel_array[i],
                            kernel_masks[i],
                            kernel_normalize[i],
                        )
                        for i in range(n_windows)
                    ]
                    posterior_data = em_update_matrix(
                        posterior_data,
                        prior_indices,
                        prior_indptr,
                        prior_data,
                        n_unique_tokens,
                        target_gram_ind,
                        windows,
                        kernels,
                    )

    else:

        for d_i, seq in enumerate(token_sequences):
            for w_i, target_word in enumerate(seq):
                windows = [
                    window_at_index(
                        seq,
                        window_size_array[i, target_word],
                        w_i,
                        reverse=window_reversals[i],
                    )
                    for i in range(n_windows)
                ]

                kernels = [
                    mix_weights[i]
                    * update_kernel(
                        windows[i],
                        kernel_array[i],
                        kernel_masks[i],
                        kernel_normalize[i],
                    )
                    for i in range(n_windows)
                ]
                posterior_data = em_update_matrix(
                    posterior_data,
                    prior_indices,
                    prior_indptr,
                    prior_data,
                    n_unique_tokens,
                    target_word,
                    windows,
                    kernels,
                )

    return posterior_data


class TokenCooccurrenceVectorizer(BaseEstimator, TransformerMixin):
    """Given a sequence, or list of sequences of tokens, produce a collection of directed
    co-occurrence count matrix of tokens. If passed a single sequence of tokens it
    will use windows to determine co-occurrence. If passed a list of sequences of
    tokens it will use windows within each sequence in the list -- with windows not
    extending beyond the boundaries imposed by the individual sequences in the list.

    Upon the construction of the count matrices, it will hstack them together and run
    n_iter iterations of EM to update the counts.

    Parameters
    ----------
    token_dictionary: dictionary or None (optional, default=None)
        A fixed dictionary mapping tokens to indices, or None if the dictionary
        should be learned from the training data.

    min_occurrences: int or None (optional, default=None)
        The minimal number of occurrences of a token for it to be considered and
        counted. If None then there is no constraint, or the constraint is
        determined by min_frequency.

    max_occurrences int or None (optional, default=None)
        The maximal number of occurrences of a token for it to be considered and
        counted. If None then there is no constraint, or the constraint is
        determined by max_frequency.

    min_frequency: float or None (optional, default=None)
        The minimal frequency of occurrence of a token for it to be considered and
        counted. If None then there is no constraint, or the constraint is
        determined by min_occurrences.

    max_frequency: float or None (optional, default=None)
        The maximal frequency of occurrence of a token for it to be considered and
        counted. If None then there is no constraint, or the constraint is
        determined by max_occurrences.

    min_document_occurrences: int or None (optional, default=None)
        The minimal number of documents with an occurrences of a token for the token to be considered and
        counted. If None then there is no constraint, or the constraint is
        determined by min_document_frequency.

    max_document_occurrences int or None (optional, default=None)
        The maximal number of documents with an occurrences of a token for the token to be considered and
        counted. If None then there is no constraint, or the constraint is
        determined by max_document_frequency.

    min_document_frequency: float or None (optional, default=None)
        The minimal frequency of documents with an occurrences of a token for the token to be considered and
        counted. If None then there is no constraint, or the constraint is
        determined by min_document_occurrences.

    max_document_frequency: float or None (optional, default=None)
        The maximal frequency documents with an occurrences of a token for the token to be considered and
        counted. If None then there is no constraint, or the constraint is
        determined by max_document_occurrences.

    ignored_tokens: set or None (optional, default=None)
        A set of tokens that should be ignored entirely. If None then no tokens will
        be ignored in this fashion.

    excluded_token_regex: str or None (optional, default=None)
        The regular expression by which tokens are ignored if re.fullmatch returns True.

    window_functions: (Iterable of) numba.jitted callable or str (optional, default=['fixed'])
        Functions producing a sequence of window radii given a window_radius parameter and term frequencies.
        The string options are ['fixed', 'variable'] for using pre-defined functions.

    kernel_functions: (Iterable of) numba.jitted callable or str (optional, default=['flat'])
        Functions producing weights given a window of tokens and a window_radius.
        The string options are ['flat', 'harmonic', 'geometric'] for using pre-defined functions.

    window_radii: (Iterable of) int (optional, default=[5])
        Argument to pass through to the window function.  Outside of boundary cases, this is the expected width
        of the (directed) windows produced by the window function.

    window_args: (Iterable of) dicts (optional, default = None)
        Optional arguments for the window functions

    kernel_args: (Iterable of) tuple of dicts (optional, default = None)
        Optional arguments for the kernel functions, including 'normalize' which L1 normalizes
        the kernel for each window.

    window_orientations: (Iterable of) strings (['before', 'after', 'directional'])
        The orientations of the cooccurrence windows.  Whether to return all the tokens that
        occurred within a window before, after, or on either side separately.

    mix_weights: (Iterable of) tuple of float (optional, default = None)
        The mix weights to combine the values from the kernel function on each window.
        The default provides no additional rescaling (equivalent to a uniform mixture).

    normalize_windows: bool (optional, default = True)
        Perform L1 normalization on the combined mixture of kernel functions per window.

    chunk_size: int (optional, default=1048576)
        When processing token sequences, break the list of sequences into
        chunks of this size to stream the data through, rather than storing all
        the results at once. This saves on peak memory usage.

    validate_data: bool (optional, default=True)
        Check whether the data is valid (e.g. of homogeneous token type).

    mask_string: str (optional, default=None)
        Prunes the filtered tokens when None, otherwise replaces them with the provided mask_string.

    skip_ngram_size: int (optional, default = 1)
        The size of ngrams to encode token cooccurences of.

    nullify_mask: bool (optional, default=False)
        Sets all cooccurrences with the mask_string equal to zero by skipping over them during processing.

    n_iter: int (optional, default = 0)
        Number of EM iterations to perform

    context_document_width: 2-tuple  (optional, default = (0,0) )
        The number of additional documents before and after the target to potentially include in the context windows

    epsilon: float32 (optional default = 0)
        Sets values in the cooccurrence matrix (after l_1 normalizing the columns) less than epsilon to zero

    normalization: str ("Bayesian" or "frequentist")
        Sets the feature normalization to be the frequentist L_1 norm or the Bayesian (Dirichlet Process) normalization

    coo_max_memory: str (optional, default = "0.5 GiB")
        This value, giving a memory size in k, M, G or T, describes how much memory to initialize for acculumating the
        (row, col, val) triples of larger data sets.  This should be at least 2 times the number of non-zero
        entries in the final cooccurrence matrix for near optimal speed in performance.  Optimizations to use
        significantly less memory are made for data sets with small expected numbers of non zeros, and more memory
        will be allocated during processing if need be.
    """

    def __init__(
        self,
        token_dictionary=None,
        min_occurrences=None,
        max_occurrences=None,
        min_frequency=None,
        max_frequency=None,
        min_document_occurrences=None,
        max_document_occurrences=None,
        min_document_frequency=None,
        max_document_frequency=None,
        ignored_tokens=None,
        excluded_token_regex=None,
        unknown_token=None,
        window_functions="fixed",
        kernel_functions="flat",
        window_args=None,
        kernel_args=None,
        window_radii=5,
        mix_weights=None,
        skip_ngram_size=1,
        window_orientations="directional",
        chunk_size=1 << 20,
        validate_data=True,
        mask_string=None,
        nullify_mask=False,
        normalize_windows=True,
        n_iter=0,
        epsilon=0,
<<<<<<< HEAD
        coo_max_memory="2 GiB",
        document_context=False,
=======
        normalization="Bayesian",
        coo_max_memory="0.5 GiB",
>>>>>>> ef0282c0
    ):
        self.token_dictionary = token_dictionary
        self.min_occurrences = min_occurrences
        self.min_frequency = min_frequency
        self.max_occurrences = max_occurrences
        self.max_frequency = max_frequency
        self.min_document_occurrences = min_document_occurrences
        self.min_document_frequency = min_document_frequency
        self.max_document_occurrences = max_document_occurrences
        self.max_document_frequency = max_document_frequency
        self.ignored_tokens = ignored_tokens
        self.excluded_token_regex = excluded_token_regex
        self.unknown_token = unknown_token
        self.window_orientations = window_orientations
        self.window_functions = window_functions
        self.kernel_functions = kernel_functions
        self.window_args = window_args
        self.kernel_args = kernel_args
        self.mix_weights = mix_weights
        self.window_radii = window_radii
        self.chunk_size = chunk_size
        self.skip_ngram_size = skip_ngram_size
        self.validate_data = validate_data
        self.mask_string = mask_string
        self.nullify_mask = nullify_mask
        self.normalize_windows = normalize_windows
        self.n_iter = n_iter
        self.epsilon = epsilon
        self.coo_max_memory = coo_max_memory
        self.normalization = normalization
        self.token_label_dictionary_ = {}
        self.token_index_dictionary_ = {}
        self._token_frequencies_ = np.array([])

        self.coo_max_bytes = str_to_bytes(self.coo_max_memory)
        self.document_context = document_context

        # Check the window orientations
        if not isinstance(self.window_radii, Iterable):
            self.window_radii = [self.window_radii]
        if isinstance(self.window_orientations, str) or callable(
            self.window_orientations
        ):
            self.window_orientations = [
                self.window_orientations for _ in self.window_radii
            ]

        self._window_reversals = []
        self._window_orientations = []
        if self.mix_weights is None:
            self.mix_weights = np.ones(len(self.window_orientations))
        self._mix_weights = []

        for i, w in enumerate(self.window_orientations):
            if w == "directional":
                self._window_reversals.extend([True, False])
                self._window_orientations.extend(["before", "after"])
                self._mix_weights.extend([self.mix_weights[i], self.mix_weights[i]])
            elif w == "before":
                self._window_reversals.append(True)
                self._window_orientations.append("before")
                self._mix_weights.append(self.mix_weights[i])
            elif w == "after":
                self._window_reversals.append(False)
                self._window_orientations.append("after")
                self._mix_weights.append(self.mix_weights[i])
            else:
                raise ValueError(
                    f"Unrecognized window orientations; should be callable or one of 'before','after', or 'directional'."
                )
        self._n_wide = len(self._window_reversals)
        self._mix_weights = np.array(self._mix_weights, dtype=np.float64)
        self._window_reversals = np.array(self._window_reversals)

        # Set kernel functions
        if callable(self.kernel_functions) or isinstance(self.kernel_functions, str):
            self.kernel_functions = [self.kernel_functions]

        self._kernel_functions = []
        for i, ker in enumerate(self.kernel_functions):
            if callable(ker):
                self._kernel_functions.append(ker)
            elif ker in _KERNEL_FUNCTIONS:
                self._kernel_functions.append(_KERNEL_FUNCTIONS[ker])
            else:
                raise ValueError(
                    f"Unrecognized kernel_function; should be callable or one of {_KERNEL_FUNCTIONS.keys()}"
                )
            if self.window_orientations[i] == "directional":
                self._kernel_functions.append(self._kernel_functions[-1])

        # Set window functions
        if callable(self.window_functions) or isinstance(self.window_functions, str):
            self.window_functions = [self.window_functions]

        self._window_functions = []
        for i, win in enumerate(self.window_functions):
            if callable(win):
                self._window_functions.append(win)
            elif win in _WINDOW_FUNCTIONS:
                self._window_functions.append(_WINDOW_FUNCTIONS[win])
            else:
                raise ValueError(
                    f"Unrecognized window_function; should be callable or one of {_WINDOW_FUNCTIONS.keys()}"
                )
            if self.window_orientations[i] == "directional":
                self._window_functions.append(self._window_functions[-1])

        # Set mask nullity
        if self.nullify_mask:
            if self.mask_string is None:
                raise ValueError(f"Cannot nullify mask with mask_string = None")

        # Set window args
        self._window_args = []
        if isinstance(self.window_args, dict):
            self._window_args = tuple(
                [tuple(self.window_args.values()) for _ in range(self._n_wide)]
            )
        elif self.window_args is None:
            self._window_args = tuple([tuple([]) for _ in range(self._n_wide)])
        else:
            for i, args in enumerate(self.window_args):
                self._window_args.append(tuple(args.values()))
                if self.window_orientations[i] == "directional":
                    self._window_args.append(tuple(args.values()))
            self._window_args = tuple(self._window_args)

        # Set initial kernel args
        if isinstance(self.kernel_args, dict):
            self._kernel_args = [self.kernel_args for _ in range(self._n_wide)]
        elif self.kernel_args is None:
            self._kernel_args = [dict([]) for _ in range(self._n_wide)]
        else:
            self._kernel_args = []
            for i, args in enumerate(self.kernel_args):
                self._kernel_args.append(args)
                if self.window_orientations[i] == "directional":
                    self._kernel_args.append(args)

        # Set the window radii
        if not isinstance(self.window_radii, Iterable):
            self.window_radii = [self.window_radii]
        self._window_radii = []
        for i, radius in enumerate(self.window_radii):
            self._window_radii.append(radius)
            if self.window_orientations[i] == "directional":
                self._window_radii.append(radius)
        self._window_radii = np.array(self._window_radii)

        # Check that everything is the same size
        assert len(self._window_radii) == self._n_wide
        assert len(self._mix_weights) == self._n_wide
        assert len(self._window_args) == self._n_wide
        assert len(self._window_orientations) == self._n_wide
        assert len(self._window_functions) == self._n_wide
        assert len(self._kernel_functions) == self._n_wide
        assert len(self._kernel_args) == self._n_wide

        if self.normalization == "Bayesian":
            self._normalize = dirichlet_process_normalize
        else:
            self._normalize = normalize

    def _set_column_dicts(self):
        self.column_label_dictionary_ = {}
        colonnade = 0
        for i, win in enumerate(self.window_orientations):
            if win == "directional":
                self.column_label_dictionary_.update(
                    {
                        "pre_"
                        + str(i)
                        + "_"
                        + str(token): index
                        + colonnade * len(self.token_label_dictionary_)
                        for token, index in self.token_label_dictionary_.items()
                    }
                )
                colonnade += 1
                self.column_label_dictionary_.update(
                    {
                        "post_"
                        + str(i)
                        + "_"
                        + str(token): index
                        + colonnade * len(self.token_label_dictionary_)
                        for token, index in self.token_label_dictionary_.items()
                    }
                )
                colonnade += 1
            elif win == "before":
                self.column_label_dictionary_.update(
                    {
                        "pre_"
                        + str(i)
                        + "_"
                        + str(token): index
                        + colonnade * len(self.token_label_dictionary_)
                        for token, index in self.token_label_dictionary_.items()
                    }
                )
                colonnade += 1
            else:
                self.column_label_dictionary_.update(
                    {
                        "post_"
                        + str(i)
                        + "_"
                        + str(token): index
                        + colonnade * len(self.token_label_dictionary_)
                        for token, index in self.token_label_dictionary_.items()
                    }
                )
                colonnade += 1

        self.column_index_dictionary_ = {
            item[1]: item[0] for item in self.column_label_dictionary_.items()
        }
        assert len(self.column_index_dictionary_) == self.cooccurrences_.shape[1]

    def _process_n_grams(self, token_sequences):
        if self.skip_ngram_size > 1:
            ngrams = [
                list(map(tuple, ngrams_of(sequence, self.skip_ngram_size, "exact")))
                for sequence in token_sequences
            ]
            (
                raw_ngram_dictionary,
                ngram_frequencies,
                total_ngrams,
            ) = construct_token_dictionary_and_frequency(
                flatten(ngrams), token_dictionary=None
            )

            if {
                self.min_document_frequency,
                self.min_document_occurrences,
                self.max_document_frequency,
                self.max_document_occurrences,
            } != {None}:
                ngram_doc_frequencies = construct_document_frequency(
                    ngrams, raw_ngram_dictionary
                )
            else:
                ngram_doc_frequencies = np.array([])

            raw_ngram_dictionary, ngram_frequencies = prune_token_dictionary(
                raw_ngram_dictionary,
                ngram_frequencies,
                token_doc_frequencies=ngram_doc_frequencies,
                min_frequency=self.min_frequency,
                max_frequency=self.max_frequency,
                min_occurrences=self.min_occurrences,
                max_occurrences=self.max_occurrences,
                min_document_frequency=self.min_document_frequency,
                max_document_frequency=self.max_document_frequency,
                min_document_occurrences=self.min_document_occurrences,
                max_document_occurrences=self.max_document_occurrences,
                total_tokens=total_ngrams,
                total_documents=len(token_sequences),
            )
            self._raw_ngram_dictionary_ = numba.typed.Dict()
            self._raw_ngram_dictionary_.update(raw_ngram_dictionary)
            self._ngram_frequencies = ngram_frequencies

            def joined_tokens(ngram, token_index_dictionary):
                return "_".join([str(token_index_dictionary[index]) for index in ngram])

            self.ngram_label_dictionary_ = {
                joined_tokens(key, self.token_index_dictionary_): value
                for key, value in raw_ngram_dictionary.items()
            }
        else:
            self._raw_ngram_dictionary_ = MOCK_DICT

    def fit_transform(self, X, y=None, **fit_params):

        if self.validate_data:
            validate_homogeneous_token_types(X)

        flat_sequences = flatten(X)
        # noinspection PyTupleAssignmentBalance
        (
            token_sequences,
            self.token_label_dictionary_,
            self.token_index_dictionary_,
            self._token_frequencies_,
        ) = preprocess_token_sequences(
            X,
            flat_sequences,
            self.token_dictionary,
            min_occurrences=self.min_occurrences,
            max_occurrences=self.max_occurrences,
            min_frequency=self.min_frequency,
            max_frequency=self.max_frequency,
            min_document_occurrences=self.min_document_occurrences,
            max_document_occurrences=self.max_document_occurrences,
            min_document_frequency=self.min_document_frequency,
            max_document_frequency=self.max_document_frequency,
            ignored_tokens=self.ignored_tokens,
            excluded_token_regex=self.excluded_token_regex,
            masking=self.mask_string,
        )

        # Set mask nullity
        if self.nullify_mask:
            mask_index = np.int32(len(self._token_frequencies_))
        else:
            mask_index = None

        # Process the n_grams
        self._process_n_grams(token_sequences)

        # Set the mask n_gram and frequencies
        if self.skip_ngram_size > 1:
            n_gram_frequencies = self._ngram_frequencies
            if self.nullify_mask:
                mask_ngram = tuple([mask_index for i in range(self.skip_ngram_size)])
                if mask_ngram in self._raw_ngram_dictionary_:
                    mask_ngram_index = self._raw_ngram_dictionary_[mask_ngram]
                else:
                    mask_ngram_index = None
            else:
                mask_ngram_index = None
        else:
            n_gram_frequencies = self._token_frequencies_
            mask_ngram_index = mask_index

        # Set the window array
        self._window_array = []
        for i, win_fn in enumerate(self._window_functions):
            self._window_array.append(
                win_fn(
                    self._window_radii[i],
                    n_gram_frequencies,
                    mask_ngram_index,
                    *self._window_args[i],
                )
            )
        self._window_array = np.array(self._window_array)

        # Set the kernel array and adjust args
        self._em_kernel_args = []
        self._initial_kernel_args = []
        max_ker_len = np.max(self._window_array)+1
        self._kernel_array = np.zeros((self._n_wide, max_ker_len), dtype=np.float64)

        for i, args in enumerate(self._kernel_args):
            default_kernel_array_args = {
                "mask_index": None,
                "normalize": False,
                "offset": 0,
            }
            default_kernel_array_args.update(args)
            default_kernel_array_args["normalize"] = False
            self._kernel_array[i] = np.array(
                self._kernel_functions[i](
                    np.repeat(-1, max_ker_len),
                    *tuple(default_kernel_array_args.values()),
                )
            )
            default_initial_args = {
                "mask_index": mask_index,
                "normalize": False,
                "offset": 0,
            }
            default_initial_args.update(args)
            self._initial_kernel_args.append(tuple(default_initial_args.values()))
            self._em_kernel_args.append(
                tuple([mask_index, default_initial_args["normalize"]])
            )

        self._em_kernel_args = tuple(self._em_kernel_args)

        # Set the coo_array size
        approx_coo_size = 0
        for t in token_sequences:
            approx_coo_size += len(t)
        approx_coo_size *= (max(self.window_radii) + 1) * (20 * self._n_wide)

        # if approx_coo_size < self.coo_max_bytes:
        #     if self.skip_ngram_size > 1:
        #         self._coo_sizes = np.repeat(
        #             approx_coo_size // self._n_wide, self._n_wide
        #         ).astype(np.int64)
        #     else:
        #         self._coo_sizes = set_array_size(
        #             token_sequences,
        #             self._window_array,
        #         )
        # else:
        offsets = np.array(
            [self._initial_kernel_args[i][2] for i in range(self._n_wide)]
        )
        average_window = self._window_radii - offsets
        self._coo_sizes = (self.coo_max_bytes // 20) // np.sum(average_window)
        self._coo_sizes = np.array(self._coo_sizes * average_window, dtype=np.int64)

        if np.any(self._coo_sizes == 0):
            raise ValueError(f"The coo_max_mem is too small to process the data.")

        # Build the initial matrix
        print(self.document_context)
        self.cooccurrences_ = multi_token_cooccurrence_matrix(
            token_sequences,
            len(self.token_label_dictionary_),
            window_size_array=self._window_array,
            window_reversals=self._window_reversals,
            kernel_array=self._kernel_array,
            kernel_args=self._em_kernel_args,
            mix_weights=self._mix_weights,
            chunk_size=self.chunk_size,
            normalize_windows=self.normalize_windows,
            array_lengths=self._coo_sizes,
            n_iter=self.n_iter,
            epsilon=self.epsilon,
            normalizer=self._normalize,
            ngram_dictionary=self._raw_ngram_dictionary_,
            ngram_size=self.skip_ngram_size,
            document_context=self.document_context,
        )

        # Set attributes
        self._set_column_dicts()
        self.metric_ = distances.sparse_hellinger

        return self.cooccurrences_

    def fit(self, X, y=None, **fit_params):
        self.fit_transform(X, y)
        return self

    def transform(self, X):
        """
        Build a token cooccurrence matrix out of an established vocabulary learned during a previous fit.
        Parameters
        ----------
        X: sequence of sequences of tokens

        Returns
        -------
        A scipy.sparse.csr_matrix
        """
        check_is_fitted(self, ["column_label_dictionary_"])

        if self.validate_data:
            validate_homogeneous_token_types(X)

        flat_sequences = flatten(X)
        # noinspection PyTupleAssignmentBalance
        (
            token_sequences,
            column_label_dictionary,
            column_index_dictionary,
            token_frequencies,
        ) = preprocess_token_sequences(
            X, flat_sequences, self.token_label_dictionary_, masking=self.mask_string
        )

        cooccurrences_ = multi_token_cooccurrence_matrix(
            token_sequences,
            len(self.token_label_dictionary_),
            window_size_array=self._window_array,
            window_reversals=self._window_reversals,
            kernel_array=self._kernel_array,
            kernel_args=self._em_kernel_args,
            mix_weights=self._mix_weights,
            chunk_size=self.chunk_size,
            normalize_windows=self.normalize_windows,
            array_lengths=self._coo_sizes,
            n_iter=self.n_iter,
            epsilon=self.epsilon,
            normalizer=self._normalize,
            ngram_dictionary=self._raw_ngram_dictionary_,
            ngram_size=self.skip_ngram_size,
            document_context=self.document_context,
        )

        return cooccurrences_

    def reduce_dimension(
        self,
        dimension=150,
        algorithm="arpack",
        n_iter=10,
        row_norm="frequentist",
        power=0.25,
    ):
        check_is_fitted(self, ["column_label_dictionary_"])
        if row_norm == "Bayesian":
            row_normalize = dirichlet_process_normalize
        else:
            row_normalize = normalize

        if self.n_iter < 1:
            self.reduced_matrix_ = self._normalize(
                self.cooccurrences_, axis=0, norm="l1"
            )
            self.reduced_matrix_ = row_normalize(
                self.reduced_matrix_, axis=1, norm="l1"
            )
        else:
            self.reduced_matrix_ = row_normalize(self.cooccurrences_, axis=1, norm="l1")

        self.reduced_matrix_.data = np.power(self.reduced_matrix_.data, power)

        if algorithm == "arpack":
            u, s, v = svds(self.reduced_matrix_, k=dimension)
        elif algorithm == "randomized":
            u, s, v = randomized_svd(
                self.reduced_matrix_, n_components=dimension, n_iter=n_iter
            )
        else:
            raise ValueError("algorithm should be one of 'arpack' or 'randomized'")

        u, v = svd_flip(u, v)
        self.reduced_matrix_ = u * np.power(s, 0.5)

        return self.reduced_matrix_<|MERGE_RESOLUTION|>--- conflicted
+++ resolved
@@ -179,7 +179,7 @@
     return coo_data
 
 
-# @numba.njit(nogil=True)
+@numba.njit(nogil=True)
 def build_multi_skip_grams(
     token_sequences,
     window_size_array,
@@ -226,7 +226,6 @@
     array_lengths: numpy.array(int, size = (n_windows,))
         The lengths of the arrays per window used to the store the coo matrix triples.
 
-
     Returns
     -------
     cooccurrence_matrix: CooArray
@@ -250,10 +249,8 @@
         )
         for i in range(n_windows)
     ]
-
     for d_i, seq in enumerate(token_sequences):
         for w_i, target_word in enumerate(seq):
-            #Sequence of tokens
             windows = [
                 window_at_index(
                     seq,
@@ -271,7 +268,6 @@
                 )
                 for i in range(n_windows)
             ]
-
 
             total = 0
             if normalize_windows:
@@ -1119,13 +1115,9 @@
         normalize_windows=True,
         n_iter=0,
         epsilon=0,
-<<<<<<< HEAD
-        coo_max_memory="2 GiB",
-        document_context=False,
-=======
         normalization="Bayesian",
         coo_max_memory="0.5 GiB",
->>>>>>> ef0282c0
+        document_context=False,
     ):
         self.token_dictionary = token_dictionary
         self.min_occurrences = min_occurrences
@@ -1471,7 +1463,7 @@
         # Set the kernel array and adjust args
         self._em_kernel_args = []
         self._initial_kernel_args = []
-        max_ker_len = np.max(self._window_array)+1
+        max_ker_len = np.max(self._window_array)
         self._kernel_array = np.zeros((self._n_wide, max_ker_len), dtype=np.float64)
 
         for i, args in enumerate(self._kernel_args):
@@ -1506,30 +1498,28 @@
         for t in token_sequences:
             approx_coo_size += len(t)
         approx_coo_size *= (max(self.window_radii) + 1) * (20 * self._n_wide)
-
-        # if approx_coo_size < self.coo_max_bytes:
-        #     if self.skip_ngram_size > 1:
-        #         self._coo_sizes = np.repeat(
-        #             approx_coo_size // self._n_wide, self._n_wide
-        #         ).astype(np.int64)
-        #     else:
-        #         self._coo_sizes = set_array_size(
-        #             token_sequences,
-        #             self._window_array,
-        #         )
-        # else:
-        offsets = np.array(
-            [self._initial_kernel_args[i][2] for i in range(self._n_wide)]
-        )
-        average_window = self._window_radii - offsets
-        self._coo_sizes = (self.coo_max_bytes // 20) // np.sum(average_window)
-        self._coo_sizes = np.array(self._coo_sizes * average_window, dtype=np.int64)
+        if approx_coo_size < self.coo_max_bytes:
+            if self.skip_ngram_size > 1:
+                self._coo_sizes = np.repeat(
+                    approx_coo_size // self._n_wide, self._n_wide
+                ).astype(np.int64)
+            else:
+                self._coo_sizes = set_array_size(
+                    token_sequences,
+                    self._window_array,
+                )
+        else:
+            offsets = np.array(
+                [self._initial_kernel_args[i][2] for i in range(self._n_wide)]
+            )
+            average_window = self._window_radii - offsets
+            self._coo_sizes = (self.coo_max_bytes // 20) // np.sum(average_window)
+            self._coo_sizes = np.array(self._coo_sizes * average_window, dtype=np.int64)
 
         if np.any(self._coo_sizes == 0):
             raise ValueError(f"The coo_max_mem is too small to process the data.")
 
         # Build the initial matrix
-        print(self.document_context)
         self.cooccurrences_ = multi_token_cooccurrence_matrix(
             token_sequences,
             len(self.token_label_dictionary_),
