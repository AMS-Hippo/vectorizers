import numpy as np
import numba
import scipy.stats
import scipy.sparse
import itertools
from collections.abc import Iterable
from sklearn.mixture import GaussianMixture
from sklearn.preprocessing import normalize, LabelBinarizer
from collections import Counter
import re
from warnings import warn
<<<<<<< HEAD
from numba.np.unsafe.ndarray import to_fixed_tuple
from scipy.special import digamma


@numba.vectorize()
def digamma(x):
    if x <= 0:
        return -np.inf
    result = 0.0
    for i in range(x, 7):
        result -= 1 / x
        x += 1
    x -= 0.5
    xx = 1.0 / x
    xx2 = xx * xx
    xx4 = xx2 * xx2
    result += (
        np.log(x)
        + (1.0 / 24.0) * xx2
        - (7.0 / 960.0) * xx4
        + ((31.0 / 8064.0) * xx4 * xx2 - (127.0 / 30720.0) * xx4 * xx4)
    )
    return result


@numba.njit()
def dp_normalize(indptr, data, sums):
    data = digamma(data)
    sums = digamma(sums)
    for i, this_sum in enumerate(sums):
        for j in range(indptr[i], indptr[i + 1]):
            data[j] = np.exp(data[j] - this_sum)
    return data


def dirichlet_process_normalize(X, axis=0, norm="l1"):
    sums = np.array(X.sum(axis=axis)).flatten()
    if axis == 0:
        X = X.tocsc()
        new_data = dp_normalize(X.indptr, X.data, sums)
        X.data = new_data
        return X.tocsr()
    else:
        X = X.tocsr()
        new_data = dp_normalize(X.indptr, X.data, sums)
        X.data = new_data
        return X.tocsr()
=======

import os

if "NUMBA_DISABLE_JIT" in os.environ and os.environ["NUMBA_DISABLE_JIT"] is not in (0, "0"):
    def to_fixed_tuple(iterable, size):
        return tuple(iterable)[:size]
else:
    from numba.np.unsafe.ndarray import to_fixed_tuple
>>>>>>> 06e63faf


@numba.njit(nogil=True)
def pair_to_tuple(pair):
    return to_fixed_tuple(pair, 2)


def make_tuple_converter(tuple_size):
    @numba.njit(nogil=True)
    def tuple_converter(to_convert):
        return to_fixed_tuple(to_convert, tuple_size)

    return tuple_converter


def str_to_bytes(size_str):
    """Convert a string description of a memory size (e.g. 1GB, or 100M, or 20kB)
    into a number of bytes to be used in computations and memory size limits. This is
    not particularly fancy or robust, but is enough for most standard cases up to
    terabyte sizes.

    Parameters
    ----------
    size_str: str
        A description of a memory size. Support k, M, G, T and ki, Mi, Gi, Ti sizes
        with optional B/b characters appended, and possible space between the number
        and the unit.

    Returns
    -------
    bytes: int
        The memory size explicitly in bytes.
    """
    parse_match = re.match(r"(\d+\.?\d*)\s*([kMGT]?i?[Bb]?)$", size_str)
    if parse_match is None:
        raise ValueError(
            f"Invalid memory size string {size_str}; should be of the form '200M', '2G', etc."
        )

    if parse_match.group(2) in ("k", "kB", "kb"):
        return int(np.ceil(float(parse_match.group(1)) * 1024))
    elif parse_match.group(2) in ("M", "MB", "Mb"):
        return int(np.ceil(float(parse_match.group(1)) * 1024 ** 2))
    elif parse_match.group(2) in ("G", "GB", "Gb"):
        return int(np.ceil(float(parse_match.group(1)) * 1024 ** 3))
    elif parse_match.group(2) in ("T", "TB", "Tb"):
        return int(np.ceil(float(parse_match.group(1)) * 1024 ** 4))
    elif parse_match.group(2) in ("ki", "kiB", "kib"):
        return int(np.ceil(float(parse_match.group(1)) * 1000))
    elif parse_match.group(2) in ("Mi", "MiB", "Mib"):
        return int(np.ceil(float(parse_match.group(1)) * 1000 ** 2))
    elif parse_match.group(2) in ("Gi", "GiB", "Gib"):
        return int(np.ceil(float(parse_match.group(1)) * 1000 ** 3))
    elif parse_match.group(2) in ("Ti", "TiB", "Tib"):
        return int(np.ceil(float(parse_match.group(1)) * 1000 ** 4))
    else:
        return int(np.ceil(float(parse_match.group(1))))


def flatten(list_of_seq):
    assert isinstance(list_of_seq, Iterable)
    if type(list_of_seq[0]) in (list, tuple, np.ndarray):
        return tuple(itertools.chain.from_iterable(list_of_seq))
    else:
        return list_of_seq


def sparse_collapse(matrix, labels, sparse=True):
    """
    Groups the rows and columns of a matrix by the the labels array.
    The group by operation is summation.
    Parameters
    ----------
    matrix: sparse matrix of shape (n, n)
        a square matrix to group by
    labels: array of length (n)
        An array of the labels of the rows and columns to group by
    sparse: bool (default=True)
        Should I maintain sparsity?
    Returns
    -------
    matrix: sparse matrix of shape (unique_labels, unique_labels)
        This is the matrix of the summation of values between unique labels
    labels: array of length (unique_labels)
        This is the array of the labels of the rows and columns of our matrix.
    """
    if len(labels) == 0:
        return matrix, labels

    transformer = LabelBinarizer(sparse_output=sparse)
    trans = transformer.fit_transform(labels)
    if (trans.shape[1]) == 1:
        trans = trans.toarray()
        if len(transformer.classes_) == 1:
            trans ^= 1
        else:
            trans = np.hstack([trans ^ 1, trans])
        trans = scipy.sparse.csr_matrix(trans, dtype=np.float32, shape=trans.shape)
    result = trans.T @ matrix @ trans
    return result, transformer.classes_


def cast_tokens_to_strings(data):
    """Given token data (either an iterator of tokens, or an iterator of iterators
    of tokens) this will convert all the tokens to strings, so that all tokens
    are of a consistent homogeneous type.

    Parameters
    ----------
    data: iterator of tokens or iterator of iterators of tokens
        The token data to convert to string based tokens

    Returns
    -------
    new_data: iterator of tokens or iterator of iterators of tokens
        The token data in the same format as passed but with all tokens as strings.
    """
    result = []
    for item in data:
        if type(item) in (list, tuple, np.ndarray):
            result.append([str(x) for x in item])
        else:
            result.append(str(item))

    return result


def validate_homogeneous_token_types(data):
    """Validate that all tokens are of homogeneous type.

    Parameters
    ----------
    data: iterator of tokens or iterator of iterators of tokens
        The token data to convert to string based tokens

    Returns
    -------
    valid: True if valid; will raise an exception if tokens are heterogeneous.
    """
    types = Counter([type(x) for x in flatten(data)])
    if len(types) > 1:
        warn(f"Non-homogeneous token types encountered. Token type counts are: {types}")
        raise ValueError(
            "Heterogeneous token types are not supported -- please cast "
            "your tokens to a single type. You can use "
            '"X = vectorizers.cast_tokens_to_string(X)" to achieve '
            "this."
        )
    else:
        return True


def gmm_component_likelihood(
    component_mean: np.ndarray, component_covar: np.ndarray, diagram: np.ndarray
) -> np.ndarray:
    """Generate the vector of likelihoods of observing points in a diagram
    for a single gmm components (i.e. a single Gaussian). That is, evaluate
    the given Gaussian PDF at all points in the diagram.

    Parameters
    ----------
    component_mean: array of shape (2,)
        The mean of the Gaussian

    component_covar: array of shape (2,2)
        The covariance matrix of the Gaussian

    diagram: array of shape (n_top_features, 2)
        The persistence diagram

    Returns
    -------
    likelihoods: array of shape (n_top_features,)
        The likelihood of observing each topological feature in the diagram
        under the provided Gaussian
    """
    return scipy.stats.multivariate_normal.pdf(
        diagram,
        mean=component_mean,
        cov=component_covar,
    )


def vectorize_diagram(diagram: np.ndarray, gmm: GaussianMixture) -> np.ndarray:
    """Given a diagram and a Gaussian Mixture Model, produce the vectorized
    representation of the diagram as a vector of weights associated to
    each component of the GMM.

    Parameters
    ----------
    diagram: array of shape (n_top_features, 2)
        The persistence diagram to be vectorized

    gmm: sklearn.mixture.GaussianMixture
        The Gaussian Mixture Model to use for vectorization

    Returns
    -------
    vect: array of shape (gmm.n_components,)
        The vector representation of the persistence diagram
    """
    interim_matrix = np.zeros((gmm.n_components, diagram.shape[0]))
    for i in range(interim_matrix.shape[0]):
        interim_matrix[i] = gmm_component_likelihood(
            gmm.means_[i], gmm.covariances_[i], diagram
        )
    normalize(interim_matrix, norm="l1", axis=0, copy=False)
    return interim_matrix.sum(axis=1)


@numba.njit()
def mat_sqrt(mat: np.ndarray) -> np.ndarray:
    """Closed form solution for the square root of a 2x2 matrix

    Parameters
    ----------
    mat: array of shape (2,2)
        The matrix to take the square root of

    Returns
    -------
    root: array of shape (2,2)
        The matrix such that root * root == mat (up to precision)
    """
    result = mat.copy()
    s = np.sqrt(mat[0, 0] * mat[1, 1] - mat[1, 0] * mat[0, 1])
    t = np.sqrt(mat[0, 0] + mat[1, 1] + 2.0 * s)
    result[0, 0] += s
    result[1, 1] += s
    result /= t
    return result


@numba.njit()
def wasserstein2_gaussian(
    m1: np.ndarray, C1: np.ndarray, m2: np.ndarray, C2: np.ndarray
) -> float:
    """Compute the Wasserstein_2 distance between two 2D Gaussians. This can be
    computed via the closed form formula:

    $$W_{2} (\mu_1, \mu_2)^2 = \| m_1 - m_2 \|_2^2 + \mathop{\mathrm{trace}} \bigl( C_1 + C_2 - 2 \bigl( C_2^{1/2} C_1 C_2^{1/2} \bigr)^{1/2} \bigr)$$

    Parameters
    ----------
    m1: array of shape (2,)
        Mean of the first Gaussian

    C1: array of shape (2,2)
        Covariance matrix of the first Gaussian

    m1: array of shape (2,)
        Mean of the second Gaussian

    C2: array of shape (2,2)
        Covariance matrix of the second Gaussian

    Returns
    -------
    dist: float
        The Wasserstein_2 distance between the two Gaussians
    """
    result = np.sum((m1 - m2) ** 2)
    sqrt_C2 = np.ascontiguousarray(mat_sqrt(C2))
    prod_matrix = sqrt_C2 @ C1 @ sqrt_C2
    sqrt_prod_matrix = mat_sqrt(prod_matrix)
    correction_matrix = C1 + C2 - 2 * sqrt_prod_matrix
    result += correction_matrix[0, 0] + correction_matrix[1, 1]
    return np.sqrt(np.maximum(result, 0))


@numba.njit()
def pairwise_gaussian_ground_distance(
    means: np.ndarray, covariances: np.ndarray
) -> np.ndarray:
    """Compute pairwise distances between a list of Gaussians. This can be
    used as the ground distance for an earth-mover distance computation on
    vectorized persistence diagrams.

    Parameters
    ----------
    means: array of shape (n_gaussians, 2)
        The means for the Gaussians

    covariances: array of shape (n_gaussians, 2, 2)
        The covariance matrrices of the Gaussians

    Returns
    -------
    dist_matrix: array of shape (n_gaussians, n_gaussians)
        The pairwise Wasserstein_2 distance between the Gaussians
    """
    n_components = means.shape[0]

    result = np.zeros((n_components, n_components), dtype=np.float32)
    for i in range(n_components):
        for j in range(i + 1, n_components):
            result[i, j] = wasserstein2_gaussian(
                means[i], covariances[i], means[j], covariances[j]
            )
            result[j, i] = result[i, j]

    return result


def procrustes_align(e1: np.ndarray, e2: np.ndarray, scale_to: str="both") -> np.ndarray:
    """Given two embeddings ``e1`` and ``e2`` attempt to align them
    via a combination of shift, uniform scaling, and orthogonal
    transformations.

    Note that ``e1`` and ``e2`` are assumed to be matched row by row
    with each other, and thus must have the same shape.

    Parameters
    ----------
    e1: ndarray
        An embedding with a row per sample.

    e2: ndarray
        An embedding with a row per sample.

    scale_to: string (optional, default="both")
        When scaling the results, scale to match either the
        first argument, the second argument, or both. Should
        be one of:
            * "first"
            * "second"
            * "both"

    Returns
    -------
    e1_aligned, e2_aligned: ndarray
        The aligned copies of embeddings ``e1`` and ``e2``
    """
    e1_shift = e1 - np.mean(e1, axis=0)
    e2_shift = e2 - np.mean(e2, axis=0)
    e1_scale_factor = np.sqrt(np.mean(e1_shift ** 2))
    e2_scale_factor = np.sqrt(np.mean(e2_shift ** 2))
    if scale_to == "first":
        rescale_factor = e1_scale_factor
    elif scale_to == "second":
        rescale_factor = e2_scale_factor
    elif scale_to == "both":
        rescale_factor = np.sqrt(e1_scale_factor * e2_scale_factor)
    else:
        raise ValueError(
            f"Invalid value {scale_to} for scale_to. scale_to should be one of 'first', 'second', or 'both'"
        )
    e1_scaled = e1_shift / e1_scale_factor
    e2_scaled = e2_shift / e2_scale_factor
    covariance = e2_scaled.T @ e1_scaled
    u, s, v = np.linalg.svd(covariance)
    rotation = u @ v
    return e1_scaled * rescale_factor, (e2_scaled @ rotation) * rescale_factor<|MERGE_RESOLUTION|>--- conflicted
+++ resolved
@@ -9,8 +9,15 @@
 from collections import Counter
 import re
 from warnings import warn
-<<<<<<< HEAD
-from numba.np.unsafe.ndarray import to_fixed_tuple
+
+import os
+
+if "NUMBA_DISABLE_JIT" in os.environ and os.environ["NUMBA_DISABLE_JIT"] is not in (0, "0"):
+    def to_fixed_tuple(iterable, size):
+        return tuple(iterable)[:size]
+else:
+    from numba.np.unsafe.ndarray import to_fixed_tuple
+    
 from scipy.special import digamma
 
 
@@ -57,16 +64,6 @@
         new_data = dp_normalize(X.indptr, X.data, sums)
         X.data = new_data
         return X.tocsr()
-=======
-
-import os
-
-if "NUMBA_DISABLE_JIT" in os.environ and os.environ["NUMBA_DISABLE_JIT"] is not in (0, "0"):
-    def to_fixed_tuple(iterable, size):
-        return tuple(iterable)[:size]
-else:
-    from numba.np.unsafe.ndarray import to_fixed_tuple
->>>>>>> 06e63faf
 
 
 @numba.njit(nogil=True)
